--- conflicted
+++ resolved
@@ -6,18 +6,7 @@
 
 chai.should();
 
-<<<<<<< HEAD
 describe("abi.ts", () => {
-=======
-describe("ABI", function () {
-    // Disable test timeout.
-    this.timeout(0);
-
-    before(async () => {
-        // Setup before tests
-    });
-
->>>>>>> 0a1d18d9
     it("payloadToABI", async () => {
         const expectedABI = [{
             name: "functionName",
