--- conflicted
+++ resolved
@@ -64,25 +64,15 @@
     });
 
     it("should be able to mint and burn btc", async () => {
-<<<<<<< HEAD
-        // const contractAddress = "0dF3510a4128c0cA11518465f670dB970E9302B7";
-        const contractAddress = "f72Bb079564C1b7b6EC4033cF3f6A44cE88E1c0c";
-=======
         const adapterContract = "0x2234e0fb8ada505794ecba2d2009ad4787499c1a";
->>>>>>> deea3f22
         const arg: Arg = {
             type: "address",
             value: accounts[0],
         };
         const amount = 11000;
         const payload: Payload = [arg];
-<<<<<<< HEAD
         const nonce = Ox(crypto.Random.getRandomBuffer(32));
-        const shift = sdk.shift(ShiftActions.BTC.Btc2Eth, contractAddress, amount, nonce, payload);
-=======
-        const nonce = Ox(crypto.Random.getRandomBuffer(32).toString("hex"));
         const shift = sdk.shift(ShiftActions.BTC.Btc2Eth, adapterContract, amount, nonce, payload);
->>>>>>> deea3f22
         const gatewayAddress = shift.addr();
 
         // Deposit BTC to gateway address.
@@ -130,11 +120,7 @@
         const signature = await deposit.submit();
         console.log(`Submitting signature!`);
         console.log(signature);
-<<<<<<< HEAD
-        console.log(await signature.signAndSubmit(web3, "shiftIn"));
-=======
         const result = await signature.signAndSubmit(web3, "shiftIn");
         console.log(result);
->>>>>>> deea3f22
     });
 });