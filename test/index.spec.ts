--- conflicted
+++ resolved
@@ -63,12 +63,8 @@
         accounts = await web3.eth.getAccounts();
     });
 
-<<<<<<< HEAD
-    it("should be able to mint btc", async (done) => {
-=======
     it("should be able to mint and burn btc", async () => {
         const contractAddress = "0dF3510a4128c0cA11518465f670dB970E9302B7";
->>>>>>> 56ee135e
         const arg: Arg = {
             type: "bytes20",
             value: strip0x(accounts[0]),
@@ -95,7 +91,6 @@
         }
 
         const transaction = new bitcore.Transaction().from(bitcoreUTXOs).to(gatewayAddress, amount).sign(privateKey);
-<<<<<<< HEAD
 
         console.log(`Transferring ${amount / 10 ** 8} BTC to ${gatewayAddress} (from ${fromAddress})`);
         try {
@@ -105,27 +100,14 @@
             throw error;
         }
 
-        // console.log(`Gateway address: ${gatewayAddress} - waiting for deposit...`);
-=======
-        await axios.post(`${MERCURY_URL}/tx`, { stx: transaction.toString() });
->>>>>>> 56ee135e
-
         // Wait for deposit to be received and submit to Lightnode + Ethereum.
         console.log(`Waiting for ${0} confirmations...`);
         const deposit = await shift.wait(0);
         console.log(`Submitting deposit!`);
         console.log(deposit);
         const signature = await deposit.submit();
-<<<<<<< HEAD
         console.log(`Submitting signature!`);
         console.log(signature);
-        await signature.signAndSubmit(web3, "");
-=======
         await signature.signAndSubmit(web3, "shiftIn");
-
-        // TODO: Ensure accounts[0] has received zBTC.
-
-        // TODO: Burn zBTC and ensure we receive BTC.
->>>>>>> 56ee135e
     });
 });