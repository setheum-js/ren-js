import axios from "axios";
import BigNumber from "bignumber.js";
import bitcore, { Address, Networks, Script, Transaction } from "bitcore-lib";
import bs58 from "bs58";
import chai from "chai";
import chaiBigNumber from "chai-bignumber";
import { BN } from "ethereumjs-util";
import qrcode from "qrcode-terminal";
import HDWalletProvider from "truffle-hdwallet-provider";
import Web3 from "web3";
import { Contract } from "web3-eth-contract";
import { AbiItem } from "web3-utils";

import { Ox, strip0x } from "../src/blockchain/common";
import RenSDK, { getBitcoinUTXOs, ShiftObject } from "../src/index";
import { payloadToABI } from "../src/lib/abi";
import { Arg } from "../src/lib/utils";
import { Tokens } from "../src/types/assets";
import { Network, NetworkTestnet } from "../src/types/networks";

require("dotenv").config();

chai.use((chaiBigNumber)(BigNumber));
chai.should();

// tslint:disable:no-unused-expression

const USE_QRCODE = false;

const MNEMONIC = process.env.MNEMONIC;
// tslint:disable-next-line:mocha-no-side-effect-code
const INFURA_URL = `https://kovan.infura.io/v3/${process.env.INFURA_KEY}`;
// tslint:disable-next-line:no-http-string
const MERCURY_URL = "http://139.59.221.34/btc-testnet3";
const BITCOIN_KEY = process.env.TESTNET_BITCOIN_KEY;

/*

*MINTING*

`const shift = RenSDK.shift("BTC0Btc2Eth", renExAddress, 0.5 BTC (in sats), randomNonce, payload);`
`const gatewayAddress = await shift.addr();`
_user deposits BTC to gateway address_

`const deposit = await shift.wait(6 confirmations);`
_SDK waits for a BTC deposit_

`const signature = deposit.submit();`
_SDK calls sendMessage(gatewayAddress)_
_Darknodes see deposit and sign a mint request_

`signature.signAndSubmit(adapter, functionName)`
_SDK calls Web3.eth.Contract(adapter).functionName(mint request and signature)_
_e.g. on RenEx, this will mint BTC and swap it for DAI_

*BURNING*

_First, the front-end/user calls Web3.eth.Contract(adapter).burn() => LogShiftOut "1234"_

`RenSDK.burnStatus("1234", btcAddress)`
_Submit to darknodes => transaction hash_

 */

// The minimum ABI to approve and get ERC20 Token balance.
const minABI: AbiItem[] = [
    {
        constant: true,
        inputs: [
            {
                name: "account",
                type: "address"
            }
        ],
        name: "balanceOf",
        outputs: [
            {
                name: "",
                type: "uint256"
            }
        ],
        payable: false,
        stateMutability: "view",
        type: "function"
    },
    {
        constant: false,
        inputs: [
            {
                name: "spender",
                type: "address"
            }, {
                name: "value",
                type: "uint256"
            }
        ],
        name: "approve",
        outputs: [{
            name: "",
            type: "bool"
        }],
        payable: false,
        stateMutability: "nonpayable",
        type: "function"
    }
];

describe("SDK methods", function () {
    // Disable test timeout.
    this.timeout(0);

    let provider: HDWalletProvider;
    let web3: Web3;
    let network: Network;
    let sdk: RenSDK;
    let accounts: string[];

    before(async () => {
        provider = new HDWalletProvider(MNEMONIC, INFURA_URL, 0, 10);
        web3 = new Web3(provider);
        network = NetworkTestnet;
        sdk = new RenSDK(network);
        accounts = await web3.eth.getAccounts();
    });

    // tslint:disable-next-line:no-any
    const checkzBTCBalance = async (contract: Contract, address: string): Promise<any> => {
        let balance: BN;

        try {
            balance = new BN((await contract.methods.balanceOf(address).call()).toString());
        } catch (error) {
            console.error("Cannot check balance");
            throw error;
        }

        return balance;
    };

    // tslint:disable-next-line:no-any
    const checkBTCBalance = async (address: string): Promise<any> => {
<<<<<<< HEAD
        const utxos = await getBitcoinUTXOs(network)(address, 10, 0);
=======
        const utxos = await getBTCTestnetUTXOs(address, 0);
>>>>>>> 6d51e1a8
        let utxoAmount = new BN(0);
        for (const utxo of utxos) {
            utxoAmount = utxoAmount.add(new BN(utxo.value));
        }
        return utxoAmount;
    };

    const mintTest = async (
        btcShifter: string, adapterContract: string, amount: number,
        ethAddress: string, fromAddress: string, btcAddress: string,
        btcPrivateKey: bitcore.PrivateKey,
        submit: (shift: ShiftObject, fromAddress: string) => Promise<void>,
    ): Promise<void> => {
        const params: Arg[] = [
            {
                name: "_shifter",
                type: "address",
                value: btcShifter,
            },
            {
                name: "_address",
                type: "address",
                value: ethAddress,
            }
        ];
        const shift = sdk.shift({
            sendTo: adapterContract,
            sendToken: Tokens.BTC.Btc2Eth,
            sendAmount: amount,
            contractFn: "shiftIn",
            contractParams: params,
        });
        const gatewayAddress = shift.addr();

        if (USE_QRCODE) {
            // Generate a QR code with the payment details - an alternative
            qrcode.generate(`bitcoin:${gatewayAddress}?amount=${amount / 10 ** 8}`, { small: true });
            console.log(`Please deposit ${amount / 10 ** 8} BTC to ${gatewayAddress}`);
        } else {
            // Deposit BTC to gateway address.
<<<<<<< HEAD
            const utxos = await getBitcoinUTXOs(network)(btcAddress, 10, 0);
=======
            const utxos = await getBTCTestnetUTXOs(btcAddress, 0);
>>>>>>> 6d51e1a8
            const bitcoreUTXOs: Transaction.UnspentOutput[] = [];
            let utxoAmount = 0;
            for (const utxo of utxos) {
                if (utxoAmount >= amount) {
                    break;
                }
                const bitcoreUTXO = new Transaction.UnspentOutput({
                    txId: utxo.txid,
                    outputIndex: utxo.output_no,
                    address: new Address(btcAddress),
                    script: new Script(utxo.script_hex),
                    satoshis: utxo.value,
                });
                bitcoreUTXOs.push(bitcoreUTXO);
                utxoAmount += utxo.value;
            }

            const transaction = new bitcore.Transaction().from(bitcoreUTXOs).to(gatewayAddress, amount).change(new Address(btcAddress)).sign(btcPrivateKey);

            console.log(`Transferring ${amount / 10 ** 8} BTC to ${gatewayAddress} (from ${btcAddress})`);
            try {
                await axios.post(`${MERCURY_URL}/tx`, { stx: transaction.toString() });
            } catch (error) {
                console.log(`Unable to submit to Mercury (${error}). Trying chain.so...`);
                try {
                    console.log(transaction.toString());
                    await axios.post("https://chain.so/api/v2/send_tx/BTCTEST", { tx_hex: transaction.toString() });
                } catch (chainError) {
                    console.error(`chain.so returned error ${chainError.message}`);
                    console.log(`\n\n\nPlease check ${btcAddress}'s balance!\n`);
                    throw error;
                }
            }
        }

        await submit(shift, fromAddress);
    };

    const submitIndividual = async (shift: ShiftObject, fromAddress: string): Promise<void> => {
        // Wait for deposit to be received and submit to Lightnode + Ethereum.
        const confirmations = 0;
        console.log(`Waiting for ${confirmations} confirmations...`);
        const depositPromise = shift.wait(confirmations);
        depositPromise.on("deposit", (message) => { console.log(`[EVENT] Received a new deposit: ${JSON.stringify(message)}`); });
        const deposit = await depositPromise;
        console.log(`Submitting deposit!`);
        const signaturePromise = deposit.submit();
        signaturePromise.on("messageID", (message) => console.log(`[EVENT] Received messageID: ${message}`));
        const signature = await signaturePromise;
        console.log(`Submitting signature!`);
        const result = await signature.signAndSubmit(web3, fromAddress);
        console.log(result);
    };

    const submitTogether = async (shift: ShiftObject, fromAddress: string): Promise<void> => {
        // Wait for deposit to be received and submit to Lightnode + Ethereum.
        const confirmations = 0;
        const result = await shift.waitAndSubmit(web3, fromAddress, confirmations);
        console.log(result);
    };

    const burnTest = async (zBTCContract: Contract, btcShifter: string, adapterContract: string, amount: number, ethAddress: string, btcAddress: string) => {
        // Approve contract to spend zBTC.
        const approvePayload: Arg[] = [
            {
                name: "spender",
                type: "address",
                value: adapterContract,
            },
            {
                name: "value",
                type: "uint256",
                value: Ox(amount.toString(16)),
            },
        ];
        const approveParams = [
            ...approvePayload.map(value => value.value),
        ];

        console.log("Approving contract.");
        await zBTCContract.methods.approve(
            ...approveParams,
        ).send({ from: ethAddress, gas: 1000000 });

        // Send burn request to adapter contract.
        const payload: Arg[] = [
            {
                name: "_shifter",
                type: "address",
                value: btcShifter,
            },
            {
                name: "_to",
                type: "bytes",
                value: Ox(bs58.decode(btcAddress).toString("hex")),
            },
            {
                name: "_amount",
                type: "uint256",
                value: Ox(amount.toString(16)),
            },
        ];
        const ABI = payloadToABI("shiftOut", payload);
        const contract = new web3.eth.Contract(ABI, adapterContract);
        const params = [
            ...payload.map(value => value.value),
        ];
        console.log("Burning tokens.");

        const result = await contract.methods.shiftOut(
            ...params,
        ).send({ from: ethAddress, gas: 1000000 });
        console.log(result);

        const response = await sdk.burnDetails({
            web3,
            sendToken: Tokens.BTC.Eth2Btc,
            txHash: result.transactionHash,
        });
        console.log(response);
    };

    const removeVMFee = (value: BN): BN => value.sub(new BN(10000));
    const removeGasFee = (value: BN, bips: number): BN => value.sub(value.mul(new BN(bips)).div(new BN(10000)));

    it("should be able to mint and burn btc", async () => {
        const adapterContract = "0xC99Ab5d1d0fbf99912dbf0DA1ADC69d4a3a1e9Eb";
        const amount = 0.000225 * (10 ** 8);
        const ethAddress = accounts[0];
        const fromAddress = accounts[0];
        const btcPrivateKey = new bitcore.PrivateKey(BITCOIN_KEY, Networks.testnet);
        const btcAddress = btcPrivateKey.toAddress().toString();
        const zBTCContract = new web3.eth.Contract(minABI, strip0x(network.zBTC));

        // Test minting.
        console.log("Starting mint test:");
        const initialzBTCBalance = await checkzBTCBalance(zBTCContract, ethAddress);
        await mintTest(network.BTCShifter, adapterContract, amount, ethAddress, fromAddress, btcAddress, btcPrivateKey, submitIndividual);
        const finalzBTCBalance = await checkzBTCBalance(zBTCContract, ethAddress);

        // Check the minted amount is at least (amount - renVM fee - 10 bips) and at most (amount - renVM fee).
        const balance = finalzBTCBalance.sub(initialzBTCBalance); // BN
        balance.should.bignumber.least(removeVMFee(removeGasFee(new BN(amount), 10)));
        balance.should.bignumber.most(removeVMFee(new BN(amount)));

        // Test burning.
        console.log("Starting burn test:");
        const initialBTCBalance = await checkBTCBalance(btcAddress);
        await burnTest(zBTCContract, network.BTCShifter, adapterContract, balance.toNumber(), ethAddress, btcAddress);
        const finalBTCBalance = await checkBTCBalance(btcAddress);

        finalBTCBalance.sub(initialBTCBalance).should.bignumber.least(removeVMFee(removeGasFee(new BN(balance), 10)));
        finalBTCBalance.sub(initialBTCBalance).should.bignumber.most(removeVMFee(new BN(balance)));
    });

    it("should be able to mint using the helper function", async () => {
        const adapterContract = "0xC99Ab5d1d0fbf99912dbf0DA1ADC69d4a3a1e9Eb";
        const amount = 0.000225 * (10 ** 8);
        const ethAddress = accounts[0];
        const fromAddress = accounts[0];
        const btcPrivateKey = new bitcore.PrivateKey(BITCOIN_KEY, Networks.testnet);
        const btcAddress = btcPrivateKey.toAddress().toString();
        const zBTCContract = new web3.eth.Contract(minABI, strip0x(network.zBTC));

        console.log("Starting mint test:");
        const initialzBTCBalance = await checkzBTCBalance(zBTCContract, ethAddress);
        await mintTest(network.BTCShifter, adapterContract, amount, ethAddress, fromAddress, btcAddress, btcPrivateKey, submitTogether);
        const finalzBTCBalance = await checkzBTCBalance(zBTCContract, ethAddress);

        // Check the minted amount is at least (amount - renVM fee - 10 bips) and at most (amount - renVM fee).
        const balance = finalzBTCBalance.sub(initialzBTCBalance); // BN
        balance.should.bignumber.least(removeVMFee(removeGasFee(new BN(amount), 10)));
        balance.should.bignumber.most(removeVMFee(new BN(amount)));
    });
});<|MERGE_RESOLUTION|>--- conflicted
+++ resolved
@@ -139,11 +139,7 @@
 
     // tslint:disable-next-line:no-any
     const checkBTCBalance = async (address: string): Promise<any> => {
-<<<<<<< HEAD
-        const utxos = await getBitcoinUTXOs(network)(address, 10, 0);
-=======
-        const utxos = await getBTCTestnetUTXOs(address, 0);
->>>>>>> 6d51e1a8
+        const utxos = await getBitcoinUTXOs(network)(address, 0);
         let utxoAmount = new BN(0);
         for (const utxo of utxos) {
             utxoAmount = utxoAmount.add(new BN(utxo.value));
@@ -184,11 +180,7 @@
             console.log(`Please deposit ${amount / 10 ** 8} BTC to ${gatewayAddress}`);
         } else {
             // Deposit BTC to gateway address.
-<<<<<<< HEAD
-            const utxos = await getBitcoinUTXOs(network)(btcAddress, 10, 0);
-=======
-            const utxos = await getBTCTestnetUTXOs(btcAddress, 0);
->>>>>>> 6d51e1a8
+            const utxos = await getBitcoinUTXOs(network)(btcAddress, 0);
             const bitcoreUTXOs: Transaction.UnspentOutput[] = [];
             let utxoAmount = 0;
             for (const utxo of utxos) {
