import { Networks, Opcode, Script } from "bitcore-lib-zcash";
import { decode as decode58 } from "bs58";

import { Network } from "../types/networks";
import { createAddress, Ox } from "./common";
import { getUTXOs } from "./mercury";

export const createZECAddress = createAddress(Networks, Opcode, Script);

<<<<<<< HEAD
=======
const testnetAPI = "https://chain.so/api/v2";

>>>>>>> 0a1d18d9
export interface ZcashUTXO {
    txid: string; // hex string without 0x prefix
    value: number; // satoshis
    script_hex: string; // hex string without 0x prefix
    output_no: number;
}

<<<<<<< HEAD
export const getZcashUTXOs = (network: Network) => getUTXOs<ZcashUTXO>(network.mercuryURL.zec);
=======
export const getZECTestnetUTXOs = getUTXOs<ZcashUTXO>(testnetAPI, "ZECTEST");
>>>>>>> 0a1d18d9

export const zecAddressToHex = (address: string) => Ox(decode58(address));<|MERGE_RESOLUTION|>--- conflicted
+++ resolved
@@ -7,11 +7,6 @@
 
 export const createZECAddress = createAddress(Networks, Opcode, Script);
 
-<<<<<<< HEAD
-=======
-const testnetAPI = "https://chain.so/api/v2";
-
->>>>>>> 0a1d18d9
 export interface ZcashUTXO {
     txid: string; // hex string without 0x prefix
     value: number; // satoshis
@@ -19,10 +14,6 @@
     output_no: number;
 }
 
-<<<<<<< HEAD
-export const getZcashUTXOs = (network: Network) => getUTXOs<ZcashUTXO>(network.mercuryURL.zec);
-=======
-export const getZECTestnetUTXOs = getUTXOs<ZcashUTXO>(testnetAPI, "ZECTEST");
->>>>>>> 0a1d18d9
+export const getZcashUTXOs = (network: Network) => getUTXOs<ZcashUTXO>(network.chainSoURL, network.chainSoName.zec);
 
 export const zecAddressToHex = (address: string) => Ox(decode58(address));