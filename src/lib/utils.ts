import {
    Args, Asset, Chain, NULL, Ox, RenContract, strip0x, value,
} from "@renproject/ren-js-common";
import BigNumber from "bignumber.js";
import { crypto } from "bitcore-lib";
import BN from "bn.js";
import { ecrecover, keccak256, pubToAddress } from "ethereumjs-util";
import Web3 from "web3";
import { TransactionConfig } from "web3-core";
import { AbiCoder } from "web3-eth-abi";
import { keccak256 as web3Keccak256 } from "web3-utils";

import { createBCHAddress, getBitcoinCashUTXOs } from "../blockchain/bch";
import { createBTCAddress, getBitcoinUTXOs } from "../blockchain/btc";
import { createZECAddress, getZcashUTXOs } from "../blockchain/zec";
import { Tx } from "../renVM/transaction";
import { bchUtils, btcUtils, parseRenContract, zecUtils } from "../types/assets";
import { NetworkDetails } from "../types/networks";

export interface UTXODetails {
    readonly txid: string; // hex string without 0x prefix
    readonly value: number; // satoshis
    readonly script_hex?: string; // hex string without 0x prefix
    readonly output_no: number;
    readonly confirmations: number;
}

export type UTXO = { chain: Chain.Bitcoin, utxo: UTXODetails } | { chain: Chain.Zcash, utxo: UTXODetails } | { chain: Chain.BitcoinCash, utxo: UTXODetails };

// Pad a hex string if necessary so that its length is even
// export const evenHex = (hex: string) => hex.length % 2 ? `0${strip0x(hex)}` : hex;

const unzip = (zip: Args) => [zip.map(param => param.type), zip.map(param => param.value)];

// tslint:disable-next-line:no-any
const rawEncode = (types: Array<string | {}>, parameters: any[]) => (new AbiCoder()).encodeParameters(types, parameters);

// tslint:disable-next-line: no-any
export const generatePHash = (...zip: Args | [Args]): string => {
    // You can annotate values passed in to soliditySha3.
    // Example: { type: "address", value: srcToken }

    // Check if they called as hashPayload([...]) instead of hashPayload(...)
    const args = Array.isArray(zip) ? zip[0] as any as Args : zip; // tslint:disable-line: no-any

    // If the payload is empty, use 0x0
    if (args.length === 0) {
        return NULL(32);
    }

    const [types, values] = unzip(args);

    return Ox(keccak256(rawEncode(types, values))); // sha3 can accept a Buffer
};

export const getAssetSymbol = (asset: Asset): string => {
    switch (asset) {
        case Asset.BTC: return "zBTC";
        case Asset.BCH: return "zBCH";
        case Asset.ZEC: return "zZEC";
        case Asset.ETH: throw new Error(`Asset ${asset} has no symbol`);
    }
};

export const getTokenAddress = (renContract: RenContract, network: NetworkDetails): string => {
    switch (parseRenContract(renContract).asset) {
        case Asset.BTC:
            return network.contracts.addresses.shifter.zBTC._address;
        case Asset.ZEC:
            return network.contracts.addresses.shifter.zZEC._address;
        case Asset.BCH:
            return network.contracts.addresses.shifter.zBCH._address;
        default:
            throw new Error(`Invalid Ren Contract ${renContract}`);
    }
};

<<<<<<< HEAD
export const generateGHash = (payload: Args, /*amount: number | string,*/ to: string, shiftAction: Token, nonce: string, network: NetworkDetails): string => {
    const token = getTokenAddress(shiftAction, network);
=======
export const generateGHash = (payload: Args, amount: number | string, to: string, renContract: RenContract, nonce: string, network: NetworkDetails): string => {
    const token = getTokenAddress(renContract, network);
>>>>>>> 7143e171
    const pHash = generatePHash(payload);

    const encoded = rawEncode(
        ["bytes32", /*"uint256",*/ "address", "address", "bytes32"],
        [Ox(pHash), /*amount,*/ Ox(token), Ox(to), Ox(nonce)],
    );

    return Ox(keccak256(encoded));
};

export const generateTxHash = (renContract: RenContract, encodedID: string) => {
    return Ox(keccak256(`txHash_${renContract}_${encodedID}`));
};

// export const generateNHash = (tx: Tx): string => {
//     const encoded = rawEncode(
//         ["bytes32", "bytes32"],
//         [Ox(tx.hash), Ox(tx.args.n)],
//     );

//     return Ox(keccak256(encoded));
// };

// Generates the gateway address
export const generateAddress = (renContract: RenContract, gHash: string, network: NetworkDetails): string => {
    const chain = parseRenContract(renContract).from;
    switch (chain) {
        case Chain.Bitcoin:
            return createBTCAddress(network, gHash);
        case Chain.Zcash:
            return createZECAddress(network, gHash);
        case Chain.BitcoinCash:
            return createBCHAddress(network, gHash);
        default:
            throw new Error(`Unable to generate deposit address for chain ${chain}`);
    }
};

// Retrieves unspent deposits at the provided address
export const retrieveDeposits = async (_network: NetworkDetails, renContract: RenContract, depositAddress: string, confirmations = 0): Promise<UTXO[]> => {
    const chain = parseRenContract(renContract).from;
    switch (chain) {
        case Chain.Bitcoin:
            return (await getBitcoinUTXOs(_network)(depositAddress, confirmations)).map((utxo: UTXODetails) => ({ chain: Chain.Bitcoin as Chain.Bitcoin, utxo }));
        case Chain.Zcash:
            return (await getZcashUTXOs(_network)(depositAddress, confirmations)).map((utxo: UTXODetails) => ({ chain: Chain.Zcash as Chain.Zcash, utxo }));
        case Chain.BitcoinCash:
            // tslint:disable-next-line: no-unnecessary-type-assertion
            return (await getBitcoinCashUTXOs(_network)(depositAddress, confirmations)).map((utxo: UTXODetails) => ({ chain: Chain.BitcoinCash as Chain.BitcoinCash, utxo }));
        default:
            throw new Error(`Unable to retrieve deposits for chain ${chain}`);
    }
};

export const SECONDS = 1000;
// tslint:disable-next-line: no-string-based-set-timeout
export const sleep = async (milliseconds: number) => new Promise((resolve) => setTimeout(resolve, milliseconds));

interface Signature { r: string; s: string; v: number; }

export const signatureToString = <T extends Signature>(sig: T): string => Ox(`${strip0x(sig.r)}${sig.s}${sig.v.toString(16)}`);

const switchV = (v: number) => v === 27 ? 28 : 27; // 28 - (v - 27);

const secp256k1n = new BN("FFFFFFFFFFFFFFFFFFFFFFFFFFFFFFFEBAAEDCE6AF48A03BBFD25E8CD0364141", "hex");
export const fixSignature = (response: Tx, network: NetworkDetails): Signature => {
    const r = response.signature.r;
    let s = new BN(strip0x(response.signature.s), "hex");
    let v = ((parseInt(response.signature.v || "0", 10) + 27) || 27);

    // For a given key, there are two valid signatures for each signed message.
    // We always take the one with the lower `s`.
    if (s.gt(secp256k1n.div(new BN(2)))) {
        // Take s = -s % secp256k1n
        s = secp256k1n.sub(new BN(s));
        // Switch v
        v = switchV(v);
    }

    // Currently, the wrong `v` value may be returned from RenVM. We recover the
    // address to see if we need to switch `v`. This can be removed once RenVM
    // has been updated.
    const recovered = {
        [v]: pubToAddress(ecrecover(
            Buffer.from(strip0x(response.args.hash), "hex"),
            v,
            Buffer.from(strip0x(r), "hex"),
            s.toArrayLike(Buffer, "be", 32),
        )),

        [switchV(v)]: pubToAddress(ecrecover(
            Buffer.from(strip0x(response.args.hash), "hex"),
            switchV(v),
            Buffer.from(strip0x(r), "hex"),
            s.toArrayLike(Buffer, "be", 32),
        )),
    };

    const expected = Buffer.from(strip0x(network.contracts.renVM.mintAuthority), "hex");
    if (recovered[v].equals(expected)) {
        // Do nothing
    } else if (recovered[switchV(v)].equals(expected)) {
        // tslint:disable-next-line: no-console
        console.info("[info][ren-js] switching v value");
        v = switchV(v);
    } else {
        throw new Error(`Invalid signature - unable to recover mint authority from signature (Expected ${Ox(expected)}, got ${Ox(recovered[v])})`);
    }

    const signature: Signature = {
        r,
        s: strip0x(s.toArrayLike(Buffer, "be", 32).toString("hex")),
        v,
    };

    return signature;
};

// Currently should equal 0x2275318eaeb892d338c6737eebf5f31747c1eab22b63ccbc00cd93d4e785c116
export const BURN_TOPIC = web3Keccak256("LogShiftOut(bytes,uint256,uint256,bytes)");

// tslint:disable-next-line: no-any
export const ignoreError = (error: any): boolean => {
    try {
        return (error && error.message && (
            error.message.match(/Invalid block number/) ||
            error.message.match(/Timeout exceeded during the transaction confirmation process./)
        ));
    } catch (error) {
        return false;
    }
};

export const withDefaultAccount = async (web3: Web3, config: TransactionConfig): Promise<TransactionConfig> => {
    if (!config.from) {
        if (web3.eth.defaultAccount) {
            config.from = web3.eth.defaultAccount;
        } else {
            const accounts = await web3.eth.getAccounts();
            if (accounts.length === 0) {
                throw new Error("Must provide a 'from' address in the transaction config.");
            }
            config.from = accounts[0];
        }
    }
    return config;
};

// tslint:disable-next-line: no-any
export const extractError = (error: any): string => {
    if (typeof error === "object") {
        if (error.response) { return extractError(error.response); }
        if (error.data) { return extractError(error.data); }
        if (error.error) { return extractError(error.error); }
        if (error.message) { return extractError(error.message); }
        if (error.statusText) { return extractError(error.statusText); }
        try {
            return JSON.stringify(error);
        } catch (error) {
            // Ignore JSON error
        }
    }
    return String(error);
};

export const retryNTimes = async <T>(fnCall: () => Promise<T>, retries: number) => {
    let returnError;
    // tslint:disable-next-line: no-constant-condition
    for (let i = 0; retries === -1 || i < retries; i++) {
        // if (i > 0) {
        //     console.debug(`Retrying...`);
        // }
        try {
            return await fnCall();
        } catch (error) {
            if (String(error).match(/timeout of .* exceeded/)) {
                returnError = error;
            } else {
                const errorMessage = extractError(error);
                if (errorMessage) {
                    error.message += ` (${errorMessage})`;
                }
                returnError = error;
            }
        }
    }
    throw returnError;
};

/**
 * Returns a random 32 byte hex string.
 */
export const randomNonce = () => Ox(crypto.Random.getRandomBuffer(32));

/**
 * Waits for the receipt of a transaction to be available, retrying every 3
 * seconds until it is.
 *
 * @param web3 A web3 instance.
 * @param transactionHash The hash of the transaction being read.
 * @param nonce The nonce of the transaction, to detect if it has been
 *        overwritten.
 */
export const waitForReceipt = async (web3: Web3, transactionHash: string, nonce?: number) => {

    // TODO: Handle transactions being overwritten.

    // Wait for confirmation
    let receipt;
    while (!receipt || !receipt.blockHash) {
        receipt = await web3.eth.getTransactionReceipt(transactionHash);
        if (receipt && receipt.blockHash) {
            break;
        }
        await sleep(3 * 1000);
    }

    // Status might be undefined - so check against `false` explicitly.
    if (receipt.status === false) {
        throw new Error(`Transaction was reverted. { "transactionHash": "${transactionHash}" }`);
    }

    return receipt;
};

export const toBigNumber = (n: BigNumber | { toString(): string }) => BigNumber.isBigNumber(n) ? new BigNumber(n.toFixed()) : new BigNumber(n.toString());

export const utils = {
    Ox,
    strip0x,
    randomNonce,
    value,

    // Bitcoin
    BTC: btcUtils,
    btc: btcUtils,

    // Zcash
    ZEC: zecUtils,
    zec: zecUtils,

    // Bitcoin Cash
    BCH: bchUtils,
    bch: bchUtils,
};<|MERGE_RESOLUTION|>--- conflicted
+++ resolved
@@ -75,13 +75,8 @@
     }
 };
 
-<<<<<<< HEAD
-export const generateGHash = (payload: Args, /*amount: number | string,*/ to: string, shiftAction: Token, nonce: string, network: NetworkDetails): string => {
-    const token = getTokenAddress(shiftAction, network);
-=======
-export const generateGHash = (payload: Args, amount: number | string, to: string, renContract: RenContract, nonce: string, network: NetworkDetails): string => {
+export const generateGHash = (payload: Args, /* amount: number | string, */ to: string, renContract: RenContract, nonce: string, network: NetworkDetails): string => {
     const token = getTokenAddress(renContract, network);
->>>>>>> 7143e171
     const pHash = generatePHash(payload);
 
     const encoded = rawEncode(
