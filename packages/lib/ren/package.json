{
    "name": "@renproject/ren",
    "version": "2.2.3",
    "description": "Official Ren JavaScript SDK for bridging crypto assets cross-chain.",
    "repository": {
        "type": "git",
        "url": "git+https://github.com/renproject/ren-js.git"
    },
    "publishConfig": {
        "access": "public"
    },
    "keywords": [
        "ren-js",
        "ren",
        "renvm",
        "ren project",
        "cryptocurrencies",
        "blockchain",
        "ethereum",
        "bitcoin",
        "defi"
    ],
    "author": "Ren",
    "license": "MIT",
    "bugs": {
        "url": "https://github.com/renproject/ren-js/issues"
    },
    "main": "./build/main/index.js",
    "typings": "./build/main/index.d.ts",
    "module": "./build/module/index.js",
    "scripts": {
        "describe": "npm-scripts-info",
        "clean": "yarn rimraf ./build ./node_modules",
        "link": "yarn link",
        "unlink": "yarn unlink",
        "build": "yarn build:main && yarn build:module",
        "build:main": "tsc -p tsconfig.json",
        "build:module": "tsc -p tsconfig.module.json",
        "build:bundled": "cross-env NODE_ENV=production webpack --config ../../../webpack.config.js --mode production --progress --color",
        "prettier": "yarn fix:prettier",
        "lint": "run-s lint:*",
        "lint:eslint": "eslint src/**/*.ts",
        "lint:prettier": "prettier --check './(src|test)/**/*.ts*'",
        "fix": "run-s fix:*",
        "fix:eslint": "yarn lint:eslint --fix",
        "fix:prettier": "prettier --write './(src|test)/**/*.ts*'",
        "test": "run-s build:main test:* lint",
        "test-all": "ALL_TESTS=true run-s build:main test:unit lint",
        "test:unit": "nyc ../../../node_modules/ts-mocha/bin/ts-mocha --sort --exit --timeout 180000 --paths -p ./tsconfig.json ./test/*.spec.ts ./test/**/*.spec.ts --ignore ./test/testutils/chai.d.ts",
        "watch": "run-s build:main && run-s \"build:main -- -w\"",
        "cov": "run-s build:main test:unit cov:html && open-cli coverage/index.html",
        "cov:html": "nyc report --reporter=html",
        "cov:send": "nyc report --reporter=lcov && codecov",
        "cov:check": "nyc report && nyc check-coverage --lines 0 --functions 0 --branches 0",
        "doc": "run-s doc:html && open-cli build/docs/index.html",
        "doc:html-succint": "typedoc src/ --exclude **/*.spec.ts,*.spect.ts --target ES6 --mode file --out build/docs",
        "doc:html": "typedoc src/,$(ls -p ../*/build/main/*.d.ts ../*/build/main/*/*.d.ts ../multiwallet/*/build/main/*.d.ts ../multiwallet/*/build/main/*/*.d.ts ../chains/*/build/main/*.d.ts ../chains/*/build/main/*/*.d.ts ../../ui/*/dist/*.d.ts ../../ui/*/dist/*/*.d.ts | grep -v \"/ren/\" | xargs echo | sed 's/ /,/g') --exclude \\*\\*/\\*.spec.ts,\\*.spect.ts --target ES6 --mode file --out build/docs --includeDeclarations --excludeExternals --excludeNotExported --excludePrivate --excludeProtected --name \"RenJS v2.0.0 Documentation\" --readme ./DOCS.md --theme minimal",
        "doc:json": "typedoc src/ --exclude **/*.spec.ts,*.spect.ts --target ES6 --mode file --json build/docs/typedoc.json",
        "doc:publish": "gh-pages --repo git@github.com:renproject/ren-js-docs.git -m \"[ci skip] Updates\" -d build/docs",
        "prepare": "yarn build",
        "npmignore": "npmignore -g ../../../.gitignore",
        "prepare-release": "run-s npmignore build doc:html doc:publish"
    },
    "dependencies": {
<<<<<<< HEAD
        "@renproject/interfaces": "^2.1.7",
        "@renproject/provider": "^2.1.7",
        "@renproject/utils": "^2.1.7",
=======
        "@renproject/interfaces": "^2.2.3",
        "@renproject/provider": "^2.2.3",
        "@renproject/rpc": "^2.2.3",
        "@renproject/utils": "^2.2.3",
>>>>>>> 9b358b1f
        "@types/bn.js": "^5.1.0",
        "@types/node": ">=10",
        "bignumber.js": "^9.0.1",
        "bn.js": "^5.1.3",
        "immutable": "^4.0.0-rc.12",
        "web3-eth-abi": "^2.0.0-alpha.1"
    },
    "devDependencies": {
        "gh-pages": "^3.1.0"
    },
    "resolutions": {
        "sha3": "^2.1.2"
    },
    "nyc": {
        "extends": "@istanbuljs/nyc-config-typescript",
        "exclude": [
            "**/*.d.ts",
            "**/*.spec.js"
        ],
        "include": [
            "src"
        ]
    },
    "prettier": {
        "printWidth": 80,
        "semi": true,
        "singleQuote": false,
        "tabWidth": 4,
        "trailingComma": "all",
        "endOfLine": "lf",
        "arrowParens": "always"
    }
}<|MERGE_RESOLUTION|>--- conflicted
+++ resolved
@@ -62,16 +62,10 @@
         "prepare-release": "run-s npmignore build doc:html doc:publish"
     },
     "dependencies": {
-<<<<<<< HEAD
-        "@renproject/interfaces": "^2.1.7",
-        "@renproject/provider": "^2.1.7",
-        "@renproject/utils": "^2.1.7",
-=======
         "@renproject/interfaces": "^2.2.3",
         "@renproject/provider": "^2.2.3",
         "@renproject/rpc": "^2.2.3",
         "@renproject/utils": "^2.2.3",
->>>>>>> 9b358b1f
         "@types/bn.js": "^5.1.0",
         "@types/node": ">=10",
         "bignumber.js": "^9.0.1",
