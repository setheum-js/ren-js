--- conflicted
+++ resolved
@@ -1,12 +1,7 @@
 {
     "name": "@renproject/ren",
-<<<<<<< HEAD
-    "version": "1.0.13",
-    "description": "Official Ren JavaScript client",
-=======
     "version": "2.1.0",
     "description": "Official Ren JavaScript SDK for bridging crypto assets cross-chain.",
->>>>>>> d1834057
     "repository": {
         "type": "git",
         "url": "git+https://github.com/renproject/ren-js.git"
@@ -67,24 +62,6 @@
         "prepare-release": "run-s npmignore build doc:html doc:publish"
     },
     "dependencies": {
-<<<<<<< HEAD
-        "@renproject/chains": "file:../chains",
-        "@renproject/contracts": "^0.6.1",
-        "@renproject/interfaces": "file:../interfaces",
-        "@renproject/provider": "file:../provider",
-        "@renproject/rpc": "file:../rpc",
-        "@renproject/utils": "file:../utils",
-        "@types/bs58": "^4.0.1",
-        "@types/node": "^14.0.5",
-        "bignumber.js": "^9.0.0",
-        "bs58": "^4.0.1",
-        "ethereumjs-util": "^7.0.1",
-        "immutable": "^4.0.0-rc.12",
-        "send-crypto": "0.2.15",
-        "wallet-address-validator": "^0.2.4",
-        "web3": "^2.0.0-alpha.1",
-        "web3-core": "^2.0.0-alpha.1"
-=======
         "@renproject/interfaces": "^2.1.0",
         "@renproject/provider": "^2.1.0",
         "@renproject/rpc": "^2.1.0",
@@ -95,7 +72,6 @@
         "bn.js": "^5.1.3",
         "immutable": "^4.0.0-rc.12",
         "web3-eth-abi": "^2.0.0-alpha.1"
->>>>>>> d1834057
     },
     "devDependencies": {
         "gh-pages": "^3.1.0"
@@ -113,12 +89,6 @@
             "src"
         ]
     },
-<<<<<<< HEAD
-    "gitHead": "2159ea39f92855123bd38779a0dc4a83c77ae5cc",
-    "prettier": {
-        "singleQuote": false,
-        "tabWidth": 4
-=======
     "prettier": {
         "printWidth": 80,
         "semi": true,
@@ -127,6 +97,5 @@
         "trailingComma": "all",
         "endOfLine": "lf",
         "arrowParens": "always"
->>>>>>> d1834057
     }
 }