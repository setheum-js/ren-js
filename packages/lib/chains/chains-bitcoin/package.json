--- conflicted
+++ resolved
@@ -1,10 +1,6 @@
 {
     "name": "@renproject/chains-bitcoin",
-<<<<<<< HEAD
-    "version": "2.0.10-alpha.0",
-=======
     "version": "2.1.0",
->>>>>>> 462b0b5b
     "repository": {
         "type": "git",
         "url": "git+https://github.com/renproject/ren-js.git"
@@ -48,15 +44,9 @@
     },
     "dependencies": {
         "@CoinSpace/bitcore-lib-dogecoin": "CoinSpace/bitcore-lib-dogecoin",
-<<<<<<< HEAD
-        "@renproject/interfaces": "^2.0.10-alpha.0",
-        "@renproject/rpc": "^2.0.10-alpha.0",
-        "@renproject/utils": "^2.0.10-alpha.0",
-=======
         "@renproject/interfaces": "^2.1.0",
         "@renproject/rpc": "^2.1.0",
         "@renproject/utils": "^2.1.0",
->>>>>>> 462b0b5b
         "@types/bs58": "^4.0.1",
         "@types/cashaddrjs": "^0.3.0",
         "@types/node": ">=10",
