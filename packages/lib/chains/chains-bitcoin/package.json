--- conflicted
+++ resolved
@@ -44,15 +44,9 @@
     },
     "dependencies": {
         "@CoinSpace/bitcore-lib-dogecoin": "CoinSpace/bitcore-lib-dogecoin",
-<<<<<<< HEAD
-        "@renproject/interfaces": "^2.1.7",
-        "@renproject/provider": "^2.1.7",
-        "@renproject/utils": "^2.1.7",
-=======
         "@renproject/interfaces": "^2.2.3",
         "@renproject/rpc": "^2.2.3",
         "@renproject/utils": "^2.2.3",
->>>>>>> 9b358b1f
         "@types/bs58": "^4.0.1",
         "@types/cashaddrjs": "^0.3.0",
         "@types/node": ">=10",
