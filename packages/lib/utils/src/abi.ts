import { AbiInput, AbiItem, EthArg, EthArgs } from "@renproject/interfaces";

import { assertType } from "./assert";

const mintABITemplate: AbiItem = {
    constant: false,
    inputs: [
        {
            name: "_amount",
            type: "uint256",
        },
        {
            name: "_nHash",
            type: "bytes32",
        },
        {
            name: "_sig",
            type: "bytes",
        },
    ],
    outputs: [],
    payable: true,
    stateMutability: "payable",
    type: "function",
};

<<<<<<< HEAD
// tslint:disable-next-line: no-any
const fixTuple = (argument: EthArg<string, string, any>) => {
    const { value, ...args } = argument;
    try {
        // If type is `tuple(...)` but components haven't been
        // been passed in, add them.
        const match =
            args &&
            args.type &&
            args.type.match(/tuple\(([a-zA-Z0-9]+)(?:,([a-zA-Z0-9]+))*\)/);
        if (match && !argument.components) {
            const types = match.slice(1);
            const components: AbiInput[] = [];
            for (let i = 0; i < types.length; i++) {
                components[i] = {
                    name: String(i),
                    type: types[i],
                };
            }
            return {
                ...args,
                components,
            };
        }
    } catch (error) {
        console.error(error);
    }
    return args;
};

export const payloadToABI = (
    methodName: string,
    payload: EthArgs | undefined
): AbiItem[] => {
=======
export const payloadToABI = (
    methodName: string,
    payload: Array<{ type: string; name: string }> | undefined,
): AbiItem[] => {
    // Type validation
    assertType<string>("string", { methodName });
    (payload || []).map(({ type, name }) =>
        assertType<string>("string", { type, name }),
    );

>>>>>>> d1834057
    return [
        {
            name: methodName,
            type: "function",
<<<<<<< HEAD
            inputs: [...(payload || []).map(fixTuple)],
=======
            inputs: [
                ...(payload || []).map((value) => ({
                    type: value.type as EthType,
                    name: value.name,
                })),
            ],
>>>>>>> d1834057
            outputs: [],
        },
    ];
};

export const payloadToMintABI = (
    methodName: string,
<<<<<<< HEAD
    payload: EthArgs | undefined
): AbiItem[] => {
=======
    payload: Array<{ type: string; name: string }> | undefined,
): AbiItem[] => {
    // Type validation
    assertType<string>("string", { methodName });
    (payload || []).map(({ type, name }) =>
        assertType<string>("string", { type, name }),
    );

>>>>>>> d1834057
    return [
        {
            ...mintABITemplate,
            name: methodName,
            inputs: [
<<<<<<< HEAD
                ...(payload || []).map(fixTuple),
=======
                ...(payload || []).map((value) => ({
                    type: value.type as EthType,
                    name: value.name,
                })),
>>>>>>> d1834057
                ...(mintABITemplate.inputs ? mintABITemplate.inputs : []),
            ],
        },
    ];
};<|MERGE_RESOLUTION|>--- conflicted
+++ resolved
@@ -24,42 +24,6 @@
     type: "function",
 };
 
-<<<<<<< HEAD
-// tslint:disable-next-line: no-any
-const fixTuple = (argument: EthArg<string, string, any>) => {
-    const { value, ...args } = argument;
-    try {
-        // If type is `tuple(...)` but components haven't been
-        // been passed in, add them.
-        const match =
-            args &&
-            args.type &&
-            args.type.match(/tuple\(([a-zA-Z0-9]+)(?:,([a-zA-Z0-9]+))*\)/);
-        if (match && !argument.components) {
-            const types = match.slice(1);
-            const components: AbiInput[] = [];
-            for (let i = 0; i < types.length; i++) {
-                components[i] = {
-                    name: String(i),
-                    type: types[i],
-                };
-            }
-            return {
-                ...args,
-                components,
-            };
-        }
-    } catch (error) {
-        console.error(error);
-    }
-    return args;
-};
-
-export const payloadToABI = (
-    methodName: string,
-    payload: EthArgs | undefined
-): AbiItem[] => {
-=======
 export const payloadToABI = (
     methodName: string,
     payload: Array<{ type: string; name: string }> | undefined,
@@ -70,21 +34,16 @@
         assertType<string>("string", { type, name }),
     );
 
->>>>>>> d1834057
     return [
         {
             name: methodName,
             type: "function",
-<<<<<<< HEAD
-            inputs: [...(payload || []).map(fixTuple)],
-=======
             inputs: [
                 ...(payload || []).map((value) => ({
                     type: value.type as EthType,
                     name: value.name,
                 })),
             ],
->>>>>>> d1834057
             outputs: [],
         },
     ];
@@ -92,10 +51,6 @@
 
 export const payloadToMintABI = (
     methodName: string,
-<<<<<<< HEAD
-    payload: EthArgs | undefined
-): AbiItem[] => {
-=======
     payload: Array<{ type: string; name: string }> | undefined,
 ): AbiItem[] => {
     // Type validation
@@ -104,20 +59,15 @@
         assertType<string>("string", { type, name }),
     );
 
->>>>>>> d1834057
     return [
         {
             ...mintABITemplate,
             name: methodName,
             inputs: [
-<<<<<<< HEAD
-                ...(payload || []).map(fixTuple),
-=======
                 ...(payload || []).map((value) => ({
                     type: value.type as EthType,
                     name: value.name,
                 })),
->>>>>>> d1834057
                 ...(mintABITemplate.inputs ? mintABITemplate.inputs : []),
             ],
         },
