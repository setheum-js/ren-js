{
    "name": "@renproject/ren-tx",
    "version": "2.2.3",
    "description": "XState Statemachines for tracking RenVM transactions reactively",
    "repository": {
        "type": "git",
        "url": "git+https://github.com/renproject/ren-js.git"
    },
    "publishConfig": {
        "access": "public"
    },
    "keywords": [
        "ren-js",
        "ren",
        "renvm",
        "ren project",
        "cryptocurrencies",
        "blockchain",
        "ethereum",
        "bitcoin",
        "defi",
        "xstate"
    ],
    "author": "Ren",
    "license": "MIT",
    "bugs": {
        "url": "https://github.com/renproject/ren-js/issues"
    },
    "main": "build/main/index.js",
    "module": "build/module/index.js",
    "typings": "build/main/index.d.ts",
    "scripts": {
        "link": "yarn link",
        "unlink": "yarn unlink",
        "build": "yarn build:main && yarn build:module",
        "build:main": "tsc -p tsconfig.json",
        "build:module": "tsc -p tsconfig.module.json",
        "clean": "yarn rimraf ./build ./node_modules",
        "test": "yarn tsdx test",
        "prepare": "yarn build",
        "npmignore": "npmignore -g ../../../.gitignore",
        "prepare-release": "run-s npmignore build",
        "test:unit": "nyc ../../../node_modules/ts-mocha/bin/ts-mocha --sort --exit --paths -p ./tsconfig.json ./test/*.spec.ts ./test/**/*.spec.ts --ignore ./test/testutils/chai.d.ts"
    },
    "dependencies": {
        "bignumber.js": "^9.0.1"
    },
    "devDependencies": {
<<<<<<< HEAD
        "@renproject/interfaces": "^2.1.7",
        "@renproject/ren": "^2.1.7",
        "@renproject/provider": "^2.1.7",
=======
        "@renproject/interfaces": "^2.2.3",
        "@renproject/ren": "^2.2.3",
        "@renproject/rpc": "^2.2.3",
>>>>>>> 9b358b1f
        "dotenv": "^8.2.0",
        "xstate": "^4.17.0"
    },
    "peerDependencies": {
        "@renproject/ren": "^2.1.7",
        "xstate": "^4.17.0"
    }
}<|MERGE_RESOLUTION|>--- conflicted
+++ resolved
@@ -46,15 +46,9 @@
         "bignumber.js": "^9.0.1"
     },
     "devDependencies": {
-<<<<<<< HEAD
-        "@renproject/interfaces": "^2.1.7",
-        "@renproject/ren": "^2.1.7",
-        "@renproject/provider": "^2.1.7",
-=======
         "@renproject/interfaces": "^2.2.3",
         "@renproject/ren": "^2.2.3",
         "@renproject/rpc": "^2.2.3",
->>>>>>> 9b358b1f
         "dotenv": "^8.2.0",
         "xstate": "^4.17.0"
     },
