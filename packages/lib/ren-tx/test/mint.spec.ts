--- conflicted
+++ resolved
@@ -35,11 +35,7 @@
     customParams: {},
 });
 
-<<<<<<< HEAD
-jest.setTimeout(1000 * 66);
-=======
 jest.setTimeout(1000 * 500);
->>>>>>> 462b0b5b
 describe("MintMachine", () => {
     it("should create a tx", async () => {
         const fromChainMap = {
