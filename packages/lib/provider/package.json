{
    "name": "@renproject/provider",
<<<<<<< HEAD
    "version": "1.0.13",
    "description": "Official Ren JavaScript client",
=======
    "version": "2.1.0",
>>>>>>> d1834057
    "repository": {
        "type": "git",
        "url": "git+https://github.com/renproject/ren-js.git"
    },
    "publishConfig": {
        "access": "public"
    },
    "author": "Ren",
    "license": "MIT",
    "bugs": {
        "url": "https://github.com/renproject/ren-js/issues"
    },
    "main": "./build/main/index.js",
    "typings": "./build/main/index.d.ts",
    "module": "./build/module/index.js",
    "scripts": {
        "describe": "npm-scripts-info",
        "clean": "yarn rimraf ./build",
        "link": "yarn link",
        "unlink": "yarn unlink",
        "build": "yarn build:main && yarn build:module",
        "build:main": "tsc -p tsconfig.json",
        "build:module": "tsc -p tsconfig.module.json",
        "prettier": "yarn fix:prettier",
        "lint": "run-s lint:*",
        "lint:eslint": "eslint src/**/*.ts",
        "lint:prettier": "prettier --check './(src|test)/**/*.ts*'",
        "fix": "run-s fix:*",
        "fix:eslint": "yarn lint:eslint --fix",
        "fix:prettier": "prettier --write './(src|test)/**/*.ts*'",
        "test": "run-s build:main test:* lint",
        "test:unit": "nyc ../../../node_modules/ts-mocha/bin/ts-mocha --bail --sort --exit --timeout 180000 --paths -p ./tsconfig.json ./test/*.spec.ts ./test/**/*.spec.ts --ignore ./test/testutils/chai.d.ts",
        "watch": "run-s build:main && run-s \"build:main -- -w\"",
        "cov": "run-s build:main test:unit cov:html && open-cli coverage/index.html",
        "cov:html": "nyc report --reporter=html",
        "cov:send": "nyc report --reporter=lcov && codecov",
        "cov:check": "nyc report && nyc check-coverage --lines 0 --functions 0 --branches 0",
        "prepare": "yarn build",
        "npmignore": "npmignore -g ../../../.gitignore",
        "prepare-release": "run-s npmignore build"
    },
    "dependencies": {
        "@renproject/interfaces": "^2.1.0",
        "@renproject/utils": "^2.1.0",
        "@types/node": ">=10",
        "axios": "^0.21.1",
        "immutable": "^4.0.0-rc.12"
    },
    "resolutions": {
        "sha3": "^2.1.2"
    },
    "nyc": {
        "extends": "@istanbuljs/nyc-config-typescript",
        "exclude": [
            "**/*.d.ts",
            "**/*.spec.js"
        ],
        "include": [
            "src"
        ]
    },
<<<<<<< HEAD
    "gitHead": "2159ea39f92855123bd38779a0dc4a83c77ae5cc",
    "prettier": {
        "singleQuote": false,
        "tabWidth": 4
=======
    "prettier": {
        "printWidth": 80,
        "semi": true,
        "singleQuote": false,
        "tabWidth": 4,
        "trailingComma": "all",
        "endOfLine": "lf",
        "arrowParens": "always"
>>>>>>> d1834057
    }
}<|MERGE_RESOLUTION|>--- conflicted
+++ resolved
@@ -1,11 +1,6 @@
 {
     "name": "@renproject/provider",
-<<<<<<< HEAD
-    "version": "1.0.13",
-    "description": "Official Ren JavaScript client",
-=======
     "version": "2.1.0",
->>>>>>> d1834057
     "repository": {
         "type": "git",
         "url": "git+https://github.com/renproject/ren-js.git"
@@ -67,12 +62,6 @@
             "src"
         ]
     },
-<<<<<<< HEAD
-    "gitHead": "2159ea39f92855123bd38779a0dc4a83c77ae5cc",
-    "prettier": {
-        "singleQuote": false,
-        "tabWidth": 4
-=======
     "prettier": {
         "printWidth": 80,
         "semi": true,
@@ -81,6 +70,5 @@
         "trailingComma": "all",
         "endOfLine": "lf",
         "arrowParens": "always"
->>>>>>> d1834057
     }
 }