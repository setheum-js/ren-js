/* eslint-disable @typescript-eslint/no-explicit-any */
import BigNumber from "bignumber.js";

<<<<<<< HEAD
import { AbiInput } from "./abi";
import { RenContract } from "./renVM";
import { UTXOIndex } from "./utxo";
=======
import { DepositCommon, LockChain, MintChain } from "./chain";
import { EthArgs } from "./ethArgs";
>>>>>>> d1834057

export type BNInterface = { toString(x?: "hex"): string };
export type NumberValue = string | number | BigNumber | BNInterface;

<<<<<<< HEAD
export enum RenTokens {
    BTC = "BTC",
    ZEC = "ZEC",
    BCH = "BCH",
}

// tslint:disable-next-line: no-any
export type provider = any;

export type EthInt =
    | "int"
    | "int8"
    | "int16"
    | "int24"
    | "int32"
    | "int40"
    | "int48"
    | "int56"
    | "int64"
    | "int72"
    | "int80"
    | "int88"
    | "int96"
    | "int104"
    | "int112"
    | "int120"
    | "int128"
    | "int136"
    | "int144"
    | "int152"
    | "int160"
    | "int168"
    | "int176"
    | "int184"
    | "int192"
    | "int200"
    | "int208"
    | "int216"
    | "int224"
    | "int232"
    | "int240"
    | "int248"
    | "int256";
export type EthUint =
    | "uint"
    | "uint8"
    | "uint16"
    | "uint24"
    | "uint32"
    | "uint40"
    | "uint48"
    | "uint56"
    | "uint64"
    | "uint72"
    | "uint80"
    | "uint88"
    | "uint96"
    | "uint104"
    | "uint112"
    | "uint120"
    | "uint128"
    | "uint136"
    | "uint144"
    | "uint152"
    | "uint160"
    | "uint168"
    | "uint176"
    | "uint184"
    | "uint192"
    | "uint200"
    | "uint208"
    | "uint216"
    | "uint224"
    | "uint232"
    | "uint240"
    | "uint248"
    | "uint256";
export type EthByte =
    | "bytes"
    | "bytes1"
    | "bytes2"
    | "bytes3"
    | "bytes4"
    | "bytes5"
    | "bytes6"
    | "bytes7"
    | "bytes8"
    | "bytes9"
    | "bytes10"
    | "bytes11"
    | "bytes12"
    | "bytes13"
    | "bytes14"
    | "bytes15"
    | "bytes16"
    | "bytes17"
    | "bytes18"
    | "bytes19"
    | "bytes20"
    | "bytes21"
    | "bytes22"
    | "bytes23"
    | "bytes24"
    | "bytes25"
    | "bytes26"
    | "bytes27"
    | "bytes28"
    | "bytes29"
    | "bytes30"
    | "bytes31"
    | "bytes32";
export type EthType =
    | "address"
    | "bool"
    | "string"
    | "var"
    | EthInt
    | EthUint
    | "byte"
    | EthByte
    | string; // tuple

export interface EthArg<name extends string, type extends EthType, valueType> {
    name: name;
    type: type;
    value: valueType; // "8d8126"
    components?: AbiInput[];
}

// tslint:disable-next-line: no-any
export type EthArgs = Array<EthArg<string, EthType, any>>;
=======
export type RenTokens = string;
>>>>>>> d1834057

/**
 * The details required to create and/or submit a transaction to a chain.
 */
export interface ContractCall {
    /**
     * The address of the contract.
     */
    sendTo: string;

    /**
     * The name of the function to be called on the contract.
     */
    contractFn: string;

    /**
     * The parameters to be passed to the contract. They can only be defined
     * using Ethereum types currently.
     */
    contractParams?: EthArgs;

    /**
     * Override chain-specific transaction configuration, such as gas/fees.
     */
    txConfig?: unknown;
}

/**
 * The parameters required for both minting and burning.
 */
export interface TransferParamsCommon {
    /**
     * The asset being minted or burned - e.g. `"BTC"`.
     */
    asset: string;

    /**
     * A RenVM transaction hash, which can be used to resume an existing mint
     * or burn.
     */
    txHash?: string;

    /**
     * A LockAndMint's gateway address can be forced to be unique by providing a
     * 32-byte nonce.
     *
     * The nonce should be passed is as a 32-byte Buffer or a 32-byte hex
     * string, with or without a "0x" prefix.
     *
     * It defaults to 0 (32 empty bytes).
     *
     * @warning If the nonce is lost between detecting a deposit and
     * submitting it to RenVM, the deposit's funds can't be recovered.
     * A nonce should only be provided if it's guaranteed to be stored in
     * persistent storage before a deposit address is shown to the user.
     *
     * @example
     * ```
     * nonce: Buffer.from(new Array(32)),
     * ```
     *
     * @example
     * ```
     * // Use a nonce based on the number of days since epoch, in order to
     * // generate a new deposit address each day.
     * nonce: new BN(Math.floor(Date.now() / 8.64e7))
     *          .toArrayLike(Buffer, "be", 32),
     * ```
     *
     * @example
     * ```
     * // Provide a random 32-byte Buffer. It's important that this isn't lost.
     * nonce: RenJS.utils.randomNonce(),
     * ```
     */
    nonce?: Buffer | string;

    /**
     * Provide optional tags which can be used to look up transfers in the
     * lightnodes.
     */
    tags?: [string]; // Currently, only one tag can be provided.

    /**
     * Details for submitting one or more transactions. The last one will be
     * used by the lockAndMint or burnAndRelease.
     * For minting, the last call's parameters will be augmented with the three
     * required parameters for minting - the amount, nHash and RenVM signature.
     * For burning, the last call must involve ren-assets being burnt.
     */
    contractCalls?: ContractCall[];
}

/**
 * The parameters for a cross-chain transfer onto Ethereum.
 */
<<<<<<< HEAD
export interface LockAndMintParamsSimple
    extends TransferParamsCommon,
        ContractCall {
=======
export interface LockAndMintParams<
    LockTransaction = any,
    LockDeposit extends DepositCommon<LockTransaction> = DepositCommon<LockTransaction>,
    LockAddress extends string | { address: string } = any,
    MintTransaction = any,
    MintAddress extends string | { address: string } = any
> extends TransferParamsCommon {
>>>>>>> d1834057
    /**
     * The chain that the asset is native to - e.g. `Bitcoin()` for bridging the
     * asset `"BTC"`.
     */
    from: LockChain<LockTransaction, LockDeposit, LockAddress>;

    /**
     * The chain that the asset is being bridged to - e.g. `Ethereum(provider)`.
     */
    to: MintChain<MintTransaction, MintAddress>;
}

/**
 * BurnAndReleaseParams define the parameters for a cross-chain transfer away
 * from Ethereum.
 */
export interface BurnAndReleaseParams<
    LockTransaction = any,
    LockDeposit extends DepositCommon<LockTransaction> = DepositCommon<LockTransaction>,
    LockAddress extends string | { address: string } = any,
    MintTransaction = any,
    MintAddress extends string | { address: string } = any
> extends TransferParamsCommon {
    /**
     * The chain from which the ren-asset was burned - e.g. `Ethereum(provider)`.
     */
    from: MintChain<MintTransaction, MintAddress>;

    /**
     * The asset's native chain to which it's being returned - e.g. `Bitcoin()`
     * for the asset `"BTC"`.
     */
    to: LockChain<LockTransaction, LockDeposit, LockAddress>;

    /**
     * The hash of the burn transaction on the MintChain.
     */
<<<<<<< HEAD
    contractCalls?: ContractCall[];
}

/**
 * A simpler format for providing the parameters required for a burn and
 * release.
 */
export interface BurnAndReleaseParamsSimple
    extends TransferParamsCommon,
        ContractCall {
    /**
     * The hash of the burn transaction on Ethereum.
     */
    ethereumTxHash?: string;

    /**
     * The reference ID of the burn emitted in the contract log.
     */
    burnReference?: string | number;
}

/**
 * The parameters for the `send` function - a common interface that aims to
 * abstract away minting and burning into a single cross-chain transfer
 * function.
 */
export interface SendParams extends TransferParamsCommon {
    /**
     * The receiving address. If this address is an Ethereum address, then the
     * transfer will be a lock and mint - and will be a burn and release
     * otherwise.
     */
    sendTo: string;

    /**
     * The amount being transferred cross-chain. For sending to an Ethereum
     * address, this is a suggested amount only. The transfer will continue
     * even if a different amount is sent to the Gateway address.
     */
    sendAmount: NumberValue;
    suggestedAmount?: NumberValue;
=======
    transaction?: MintTransaction;
>>>>>>> d1834057

    /**
     * The unique identifier of the burn emitted from the event on the MintChain.
     */
<<<<<<< HEAD
    txConfig?: TransactionConfig;

    /**
     * For minting, the number of confirmations to wait before submitting the
     * signature to Ethereum. If this number is less than the default, the RenVM
     * transaction is returned when those confirmations have passed, before
     * the signature is available, and will not be submitted to Ethereum.
     */
    confirmations?: number;
}

export type SerializableBurnAndReleaseParams = Exclude<
    BurnAndReleaseParams,
    "web3Provider"
>;
export type SerializableLockAndMintParams = Exclude<
    LockAndMintParams,
    "web3Provider"
>;

export type TransferParams = LockAndMintParams | BurnAndReleaseParams;
export type SerializableTransferParams =
    | SerializableLockAndMintParams
    | SerializableBurnAndReleaseParams;
=======
    burnNonce?: Buffer | string | number;
}
>>>>>>> d1834057
<|MERGE_RESOLUTION|>--- conflicted
+++ resolved
@@ -1,153 +1,13 @@
 /* eslint-disable @typescript-eslint/no-explicit-any */
 import BigNumber from "bignumber.js";
 
-<<<<<<< HEAD
-import { AbiInput } from "./abi";
-import { RenContract } from "./renVM";
-import { UTXOIndex } from "./utxo";
-=======
 import { DepositCommon, LockChain, MintChain } from "./chain";
 import { EthArgs } from "./ethArgs";
->>>>>>> d1834057
 
 export type BNInterface = { toString(x?: "hex"): string };
 export type NumberValue = string | number | BigNumber | BNInterface;
 
-<<<<<<< HEAD
-export enum RenTokens {
-    BTC = "BTC",
-    ZEC = "ZEC",
-    BCH = "BCH",
-}
-
-// tslint:disable-next-line: no-any
-export type provider = any;
-
-export type EthInt =
-    | "int"
-    | "int8"
-    | "int16"
-    | "int24"
-    | "int32"
-    | "int40"
-    | "int48"
-    | "int56"
-    | "int64"
-    | "int72"
-    | "int80"
-    | "int88"
-    | "int96"
-    | "int104"
-    | "int112"
-    | "int120"
-    | "int128"
-    | "int136"
-    | "int144"
-    | "int152"
-    | "int160"
-    | "int168"
-    | "int176"
-    | "int184"
-    | "int192"
-    | "int200"
-    | "int208"
-    | "int216"
-    | "int224"
-    | "int232"
-    | "int240"
-    | "int248"
-    | "int256";
-export type EthUint =
-    | "uint"
-    | "uint8"
-    | "uint16"
-    | "uint24"
-    | "uint32"
-    | "uint40"
-    | "uint48"
-    | "uint56"
-    | "uint64"
-    | "uint72"
-    | "uint80"
-    | "uint88"
-    | "uint96"
-    | "uint104"
-    | "uint112"
-    | "uint120"
-    | "uint128"
-    | "uint136"
-    | "uint144"
-    | "uint152"
-    | "uint160"
-    | "uint168"
-    | "uint176"
-    | "uint184"
-    | "uint192"
-    | "uint200"
-    | "uint208"
-    | "uint216"
-    | "uint224"
-    | "uint232"
-    | "uint240"
-    | "uint248"
-    | "uint256";
-export type EthByte =
-    | "bytes"
-    | "bytes1"
-    | "bytes2"
-    | "bytes3"
-    | "bytes4"
-    | "bytes5"
-    | "bytes6"
-    | "bytes7"
-    | "bytes8"
-    | "bytes9"
-    | "bytes10"
-    | "bytes11"
-    | "bytes12"
-    | "bytes13"
-    | "bytes14"
-    | "bytes15"
-    | "bytes16"
-    | "bytes17"
-    | "bytes18"
-    | "bytes19"
-    | "bytes20"
-    | "bytes21"
-    | "bytes22"
-    | "bytes23"
-    | "bytes24"
-    | "bytes25"
-    | "bytes26"
-    | "bytes27"
-    | "bytes28"
-    | "bytes29"
-    | "bytes30"
-    | "bytes31"
-    | "bytes32";
-export type EthType =
-    | "address"
-    | "bool"
-    | "string"
-    | "var"
-    | EthInt
-    | EthUint
-    | "byte"
-    | EthByte
-    | string; // tuple
-
-export interface EthArg<name extends string, type extends EthType, valueType> {
-    name: name;
-    type: type;
-    value: valueType; // "8d8126"
-    components?: AbiInput[];
-}
-
-// tslint:disable-next-line: no-any
-export type EthArgs = Array<EthArg<string, EthType, any>>;
-=======
 export type RenTokens = string;
->>>>>>> d1834057
 
 /**
  * The details required to create and/or submit a transaction to a chain.
@@ -244,11 +104,6 @@
 /**
  * The parameters for a cross-chain transfer onto Ethereum.
  */
-<<<<<<< HEAD
-export interface LockAndMintParamsSimple
-    extends TransferParamsCommon,
-        ContractCall {
-=======
 export interface LockAndMintParams<
     LockTransaction = any,
     LockDeposit extends DepositCommon<LockTransaction> = DepositCommon<LockTransaction>,
@@ -256,7 +111,6 @@
     MintTransaction = any,
     MintAddress extends string | { address: string } = any
 > extends TransferParamsCommon {
->>>>>>> d1834057
     /**
      * The chain that the asset is native to - e.g. `Bitcoin()` for bridging the
      * asset `"BTC"`.
@@ -294,81 +148,10 @@
     /**
      * The hash of the burn transaction on the MintChain.
      */
-<<<<<<< HEAD
-    contractCalls?: ContractCall[];
-}
-
-/**
- * A simpler format for providing the parameters required for a burn and
- * release.
- */
-export interface BurnAndReleaseParamsSimple
-    extends TransferParamsCommon,
-        ContractCall {
-    /**
-     * The hash of the burn transaction on Ethereum.
-     */
-    ethereumTxHash?: string;
-
-    /**
-     * The reference ID of the burn emitted in the contract log.
-     */
-    burnReference?: string | number;
-}
-
-/**
- * The parameters for the `send` function - a common interface that aims to
- * abstract away minting and burning into a single cross-chain transfer
- * function.
- */
-export interface SendParams extends TransferParamsCommon {
-    /**
-     * The receiving address. If this address is an Ethereum address, then the
-     * transfer will be a lock and mint - and will be a burn and release
-     * otherwise.
-     */
-    sendTo: string;
-
-    /**
-     * The amount being transferred cross-chain. For sending to an Ethereum
-     * address, this is a suggested amount only. The transfer will continue
-     * even if a different amount is sent to the Gateway address.
-     */
-    sendAmount: NumberValue;
-    suggestedAmount?: NumberValue;
-=======
     transaction?: MintTransaction;
->>>>>>> d1834057
 
     /**
      * The unique identifier of the burn emitted from the event on the MintChain.
      */
-<<<<<<< HEAD
-    txConfig?: TransactionConfig;
-
-    /**
-     * For minting, the number of confirmations to wait before submitting the
-     * signature to Ethereum. If this number is less than the default, the RenVM
-     * transaction is returned when those confirmations have passed, before
-     * the signature is available, and will not be submitted to Ethereum.
-     */
-    confirmations?: number;
-}
-
-export type SerializableBurnAndReleaseParams = Exclude<
-    BurnAndReleaseParams,
-    "web3Provider"
->;
-export type SerializableLockAndMintParams = Exclude<
-    LockAndMintParams,
-    "web3Provider"
->;
-
-export type TransferParams = LockAndMintParams | BurnAndReleaseParams;
-export type SerializableTransferParams =
-    | SerializableLockAndMintParams
-    | SerializableBurnAndReleaseParams;
-=======
     burnNonce?: Buffer | string | number;
-}
->>>>>>> d1834057
+}