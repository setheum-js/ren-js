{
    "name": "@renproject/interfaces",
<<<<<<< HEAD
    "version": "1.0.12",
    "description": "GatewayJS allows dApp to easily and securely integrate with RenVM",
=======
    "version": "2.1.0",
    "repository": {
        "type": "git",
        "url": "git+https://github.com/renproject/ren-js.git"
    },
>>>>>>> d1834057
    "publishConfig": {
        "access": "public"
    },
    "author": "Ren",
    "license": "MIT",
    "bugs": {
        "url": "https://github.com/renproject/ren-js/issues"
    },
    "main": "./build/main/index.js",
    "typings": "./build/main/index.d.ts",
    "module": "./build/module/index.js",
    "scripts": {
        "describe": "npm-scripts-info",
        "clean": "yarn rimraf ./build",
        "link": "yarn link",
        "unlink": "yarn unlink",
        "build": "yarn build:main && yarn build:module",
        "build:main": "tsc -p tsconfig.json",
        "build:module": "tsc -p tsconfig.module.json",
        "prettier": "yarn fix:prettier",
        "lint": "run-s lint:*",
        "lint:eslint": "eslint src/**/*.ts",
        "lint:prettier": "prettier --check './(src|test)/**/*.ts*'",
        "fix": "run-s fix:*",
        "fix:eslint": "yarn lint:eslint --fix",
        "fix:prettier": "prettier --write './(src|test)/**/*.ts*'",
        "test": "run-s build:main test:* lint",
        "test:unit": "nyc ../../../node_modules/ts-mocha/bin/ts-mocha --bail --sort --exit --timeout 180000 --paths -p ./tsconfig.json ./test/*.spec.ts ./test/**/*.spec.ts --ignore ./test/testutils/chai.d.ts",
        "watch": "run-s build:main && run-s \"build:main -- -w\"",
        "cov": "run-s build:main test:unit cov:html && open-cli coverage/index.html",
        "cov:html": "nyc report --reporter=html",
        "cov:send": "nyc report --reporter=lcov && codecov",
        "cov:check": "nyc report && nyc check-coverage --lines 0 --functions 0 --branches 0",
        "prepare": "yarn build",
        "npmignore": "npmignore -g ../../../.gitignore",
        "prepare-release": "run-s npmignore build"
    },
    "engines": {
        "node": ">=8.9"
    },
    "dependencies": {
        "@types/node": ">=10",
        "bignumber.js": "^9.0.1",
        "web3-core": "^2.0.0-alpha.1"
    },
    "nyc": {
        "extends": "@istanbuljs/nyc-config-typescript",
        "exclude": [
            "**/*.d.ts",
            "**/*.spec.js"
        ],
        "include": [
            "src"
        ]
    },
<<<<<<< HEAD
    "gitHead": "2159ea39f92855123bd38779a0dc4a83c77ae5cc",
    "prettier": {
        "singleQuote": false,
        "tabWidth": 4
=======
    "prettier": {
        "printWidth": 80,
        "semi": true,
        "singleQuote": false,
        "tabWidth": 4,
        "trailingComma": "all",
        "endOfLine": "lf",
        "arrowParens": "always"
>>>>>>> d1834057
    }
}<|MERGE_RESOLUTION|>--- conflicted
+++ resolved
@@ -1,15 +1,10 @@
 {
     "name": "@renproject/interfaces",
-<<<<<<< HEAD
-    "version": "1.0.12",
-    "description": "GatewayJS allows dApp to easily and securely integrate with RenVM",
-=======
     "version": "2.1.0",
     "repository": {
         "type": "git",
         "url": "git+https://github.com/renproject/ren-js.git"
     },
->>>>>>> d1834057
     "publishConfig": {
         "access": "public"
     },
@@ -65,12 +60,6 @@
             "src"
         ]
     },
-<<<<<<< HEAD
-    "gitHead": "2159ea39f92855123bd38779a0dc4a83c77ae5cc",
-    "prettier": {
-        "singleQuote": false,
-        "tabWidth": 4
-=======
     "prettier": {
         "printWidth": 80,
         "semi": true,
@@ -79,6 +68,5 @@
         "trailingComma": "all",
         "endOfLine": "lf",
         "arrowParens": "always"
->>>>>>> d1834057
     }
 }