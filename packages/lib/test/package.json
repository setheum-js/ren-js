--- conflicted
+++ resolved
@@ -24,14 +24,6 @@
         "build:module": "tsc -p tsconfig.module.json"
     },
     "dependencies": {
-<<<<<<< HEAD
-        "@renproject/chains": "^2.1.8",
-        "@renproject/chains-terra": "^2.1.7",
-        "@renproject/interfaces": "^2.1.7",
-        "@renproject/provider": "^2.1.7",
-        "@renproject/ren": "^2.1.7",
-        "@renproject/utils": "^2.1.7",
-=======
         "@renproject/chains": "^2.2.3",
         "@renproject/chains-terra": "^2.2.3",
         "@renproject/interfaces": "^2.2.3",
@@ -39,7 +31,6 @@
         "@renproject/ren": "^2.2.3",
         "@renproject/rpc": "^2.2.3",
         "@renproject/utils": "^2.2.3",
->>>>>>> 9b358b1f
         "@types/node": ">=10",
         "bignumber.js": "^9.0.1",
         "immutable": "^4.0.0-rc.12",
