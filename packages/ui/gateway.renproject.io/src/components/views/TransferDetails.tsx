--- conflicted
+++ resolved
@@ -64,25 +64,13 @@
             <TransferDetailsRight>
                 <img alt="" role="presentation" src={`https://s2.googleusercontent.com/s2/favicons?domain_url=${url}`} />{" "}{title}{" "}
                 <Tooltip align="left" width={300} contents={<pre>{url}</pre>}><img alt={`Tooltip: ${url}`} src={infoIcon} /></Tooltip>
-<<<<<<< HEAD
             </TransferDetailsRight>
         </TransferDetailsRow>
         <TransferDetailsRow>
-            <TransferDetailsLeft>RenVM Network Fees <Tooltip align="right" width={300} contents={<>A 10 BPS (0.1%) fee is applied per mint or release and is distributed to all active Darknodes. There is also a 35K {asset === Asset.ZEC ? "Zats" : "Sats"} fee for paying blockchain miners.</>}><img alt={`Tooltip: ${url}`} src={infoIcon} /></Tooltip></TransferDetailsLeft>
+            <TransferDetailsLeft>RenVM Network Fees <Tooltip align="right" width={300} contents={<>A 10 BPS (0.1%) fee is applied per mint or release and is distributed to all active Darknodes. There is also a 16K {asset === Asset.ZEC ? "Zats" : "Sats"} fee for paying blockchain miners.</>}><img alt={`Tooltip: ${url}`} src={infoIcon} /></Tooltip></TransferDetailsLeft>
             <TransferDetailsRight>
-                0.1% + 0.00035 {asset.toUpperCase()}
+                0.1% + 0.00016 {asset.toUpperCase()}
             </TransferDetailsRight>
         </TransferDetailsRow>
     </TransferDetailsOuter>;
-=======
-            </div>
-        </div>
-        <div className="transfer-details--row">
-            <div className="transfer-details--left">RenVM Network Fees <Tooltip align="right" width={300} contents={<>A 10 BPS (0.1%) fee is applied per mint or release and is distributed to all active Darknodes. There is also a 16K {asset === Asset.ZEC ? "Zats" : "Sats"} fee for paying blockchain miners.</>}><img alt={`Tooltip: ${url}`} src={infoIcon} /></Tooltip></div>
-            <div className="transfer-details--right">
-                0.1% + 0.00016 {asset.toUpperCase()}
-            </div>
-        </div>
-    </div>;
->>>>>>> 0ea3e79f
 };